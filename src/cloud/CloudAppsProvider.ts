--- conflicted
+++ resolved
@@ -383,30 +383,7 @@
       let frontendDistExists = false;
       try {
         const stat = await fs.promises.stat(frontendDistPath);
-<<<<<<< HEAD
-        if (stat.isDirectory()) {
-          const choice = await vscode.window.showInformationMessage(
-            `Found a 'frontend/dist' folder. Would you like to deploy from there?`,
-            'Use frontend/dist',
-            'Configure Different Folder',
-            'Cancel'
-          );
-
-          if (choice === 'Use frontend/dist') {
-            // Save this choice for future deployments
-            const config = vscode.workspace.getConfiguration('NPL', folder.uri);
-            await config.update('frontendSources', frontendDistPath, vscode.ConfigurationTarget.WorkspaceFolder);
-            return frontendDistPath;
-          } else if (choice === 'Configure Different Folder') {
-            void vscode.commands.executeCommand('workbench.action.openSettings', 'NPL.frontendSources');
-            return undefined;
-          } else {
-            return undefined;
-          }
-        }
-=======
         frontendDistExists = stat.isDirectory();
->>>>>>> d7d5a4c7
       } catch (err) {
         // Directory doesn't exist
       }
@@ -414,12 +391,12 @@
       if (frontendDistExists) {
         const choice = await vscode.window.showInformationMessage(
           `Found a 'frontend/dist' folder. Would you like to deploy from there?`,
-          'Use Frontend/Dist',
+          'Use frontend/dist',
           'Configure Different Folder',
           'Cancel'
         );
 
-        if (choice === 'Use Frontend/Dist') {
+        if (choice === 'Use frontend/dist') {
           // Save this choice for future deployments
           const config = vscode.workspace.getConfiguration('NPL', folder.uri);
           await config.update('frontendSources', frontendDistPath, vscode.ConfigurationTarget.WorkspaceFolder);
