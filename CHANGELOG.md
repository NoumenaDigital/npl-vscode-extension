# Change Log

<!-- All notable changes to the NPL-Dev for VS Code extension will be documented in this file.

The format is based on [Keep a Changelog](https://keepachangelog.com/en/1.1.0/). -->

## [1.3.7]

### Fixed

<<<<<<< HEAD
- Fixed a bug where the wrong NPL directory was being deployed to NOUMENA cloud.
=======
- When deploying static frontends, we now only attempt to detect if you have a "frontend/dist" folder, and don't care if
  you have a "frontend" folder as such.
>>>>>>> d7d5a4c7

## [1.3.6]

### Changed

- `noumena.cloud.authUrl` and `noumena.cloud.portalUrl` have been removed in favor of `noumena.cloud.domain`

### Added

- Support for deploying static frontends. The deploy button now asks you which kind of application you would like to
  deploy. If you deploy an NPL backend, it will also ask you if you want to create a typescript configuration file
  that's useful for integrating frontends.

## [1.3.5]

### Changed

- The `NPL.migrationDescriptor` must now specify a `migration.yml` file that lives in the _root_ of the directory to be
  deployed. It can no longer be placed in subdirectories.

### Added

- An activation event for `npl*` directories, such that the extension starts even if no `*.npl` files have been created
  in the project yet.

## [1.3.4]

Nothing!

## [1.3.3]

### Changed

- NPL syntax highlighting now works for NPL code blocks in Markdown files
- Made some minor improvements to the AI instructions file.

## [1.3.2]

### Changed

- NPL-dev now gets activated whenever a workspace contains NPL files, not just when you open them.

## [1.3.1]

### Fixed

- Fixed issues with the AI instruction file management

## [1.3.0]

### Added

- Added a Noumena Cloud view accessible from the activity bar. After logging into your Noumena Cloud account via your
  browser (using the device code flow), you can view your tenants and applications, deploy code, or clear their
  contents. The sources deployed are determined by the path specified in the `NPL.migrationDescriptor` setting, which we
  automatically populate if exactly one `**/migration.yml` file exists in the workspace.

## [1.2.0]

### Added

- NPL-dev will now ask you if you want to create, append to, or update specialized NPL AI instruction files for Cursor
  and GitHub Copilot.

## [1.1.0]

### Added

- NPL source/workspace selection. We've added settings and commands that allow you to specify where your production and
  test sources live, such that sources outside those folders are not analyzed by the language server.
  - Settings: `NPL.sources` and `NPL.testSources` (both apply to the current workspace only)
  - Commands: `NPL: Select NPL Sources` and `NPL: Select NPL Test Sources`
- This changelog

### Changed

- Moved developer-relevant parts of the README into DEVELOPING.md, such that the README is more suitable for the
  marketplace page

### Removed

- The `Publish` commit message trailer – publication occurs when the `version` in `package.json` is changed instead
- Folding support. This will be added back in a future release.
- The `NPL: Open Server Version Settings` command. This is already handled by the `NPL: Select Language Server Version`
  command, which is more user-friendly and provides a visual picker.

## [1.0.1]

### Added

- Publication to open-vsx (the extension marketplace used by Cursor, Windsurf, and others)
- This changelog

## [1.0.0]

### Added

- Language Server integration
- Diagnostics (errors and warnings) from the Language Server
- Dynamic version management and retrieval of platform-specific Language Server binaries
- "NPL: Select Language Server Version" command
- "NPL: Clean Language Server Files and Reset" command
- Syntax highlighting
- Support for comments
- Support for auto-closing and surrounding brackets and parentheses
- NPL filetype icons for light and dark mode
- README, license, contribution guidelines, and other important documents
- VS Code Marketplace publication – this is the first revision of the plugin to be published to the marketplace<|MERGE_RESOLUTION|>--- conflicted
+++ resolved
@@ -4,16 +4,18 @@
 
 The format is based on [Keep a Changelog](https://keepachangelog.com/en/1.1.0/). -->
 
+## [1.3.8]
+
+### Fixed
+
+- Fixed a bug where the wrong NPL directory was being deployed to NOUMENA cloud.
+
 ## [1.3.7]
 
 ### Fixed
 
-<<<<<<< HEAD
-- Fixed a bug where the wrong NPL directory was being deployed to NOUMENA cloud.
-=======
 - When deploying static frontends, we now only attempt to detect if you have a "frontend/dist" folder, and don't care if
   you have a "frontend" folder as such.
->>>>>>> d7d5a4c7
 
 ## [1.3.6]
 
